--- conflicted
+++ resolved
@@ -477,7 +477,6 @@
                         seats_to_grant = seats - prev_seats
 
                     if seats_to_grant > 0:
-<<<<<<< HEAD
                         grant_invoice_id = ""
                         if invoice_id and (
                             billing_reason == "subscription_cycle"
@@ -485,11 +484,10 @@
                         ):
                             grant_invoice_id = invoice_id
 
-=======
                         # For cycle starts we want to reset the active monthly block
                         # instead of stacking an extra TaskCredit record.
                         replace_current = source_data.get("billing_reason") in {"subscription_create", "subscription_cycle"}
->>>>>>> 7fb7aa35
+                        
                         TaskCreditService.grant_subscription_credits_for_organization(
                             owner,
                             seats=seats_to_grant,
